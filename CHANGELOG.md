# Changelog

## master / unreleased

<<<<<<< HEAD
=======
* [CHANGE] Upgraded gogo/protobuf tool chain from 1.2.1 to 1.3.0. #2055
* [CHANGE] The frontend http server will now send 502 in case of deadline exceeded and 499 if the user requested cancellation. #2156
>>>>>>> 6b5e9961
* [CHANGE] Config file changed to remove top level `config_store` field in favor of a nested `configdb` field. #2125
* [CHANGE] Removed unnecessary `frontend.cache-split-interval` in favor of `querier.split-queries-by-interval` both to reduce configuration complexity and guarantee alignment of these two configs. Starting from now, `-querier.cache-results` may only be enabled in conjunction with `-querier.split-queries-by-interval` (previously the cache interval default was `24h` so if you want to preserve the same behaviour you should set `-querier.split-queries-by-interval=24h`). #2040
* [CHANGE] Removed remaining support for using denormalised tokens in the ring. If you're still running ingesters with denormalised tokens (Cortex 0.4 or earlier, with `-ingester.normalise-tokens=false`), such ingesters will now be completely invisible to distributors and need to be either switched to Cortex 0.6.0 or later, or be configured to use normalised tokens. #2034
* [CHANGE] Moved `--store.min-chunk-age` to the Querier config as `--querier.query-store-after`, allowing the store to be skipped during query time if the metrics wouldn't be found. The YAML config option `ingestermaxquerylookback` has been renamed to `query_ingesters_within` to match its CLI flag. #1893
  * `--store.min-chunk-age` has been removed
  * `--querier.query-store-after` has been added in it's place.
* [CHANGE] Experimental Memberlist KV store can now be used in single-binary Cortex. Attempts to use it previously would fail with panic. This change also breaks existing binary protocol used to exchange gossip messages, so this version will not be able to understand gossiped Ring when used in combination with the previous version of Cortex. Easiest way to upgrade is to shutdown old Cortex installation, and restart it with new version. Incremental rollout works too, but with reduced functionality until all components run the same version. #2016
* [CHANGE] Renamed the cache configuration setting `defaul_validity` to `default_validity`. #2140
* [CHANGE] Removed unused /validate_expr endpoint. #2152
* [FEATURE] Added a read-only local alertmanager config store using files named corresponding to their tenant id. #2125
* [FEATURE] Added user sub rings to distribute users to a subset of ingesters. #1947
  * `--experimental.distributor.user-subring-size`
* [FEATURE] Added flag `-experimental.ruler.enable-api` to enable the ruler api which implements the Prometheus API `/api/v1/rules` and `/api/v1/alerts` endpoints under the configured `-http.prefix`. #1999
* [FEATURE] Added sharding support to compactor when using the experimental TSDB blocks storage. #2113
* [FEATURE] Add ability to override YAML config file settings using environment variables. #2147
  * `-config.expand-env`
* [ENHANCEMENT] Add `status` label to `cortex_alertmanager_configs` metric to gauge the number of valid and invalid configs. #2125
* [ENHANCEMENT] Cassandra Authentication: added the `custom_authenticators` config option that allows users to authenticate with cassandra clusters using password authenticators that are not approved by default in [gocql](https://github.com/gocql/gocql/blob/81b8263d9fe526782a588ef94d3fa5c6148e5d67/conn.go#L27) #2093
* [ENHANCEMENT] Experimental TSDB: Export TSDB Syncer metrics from Compactor component, they are prefixed with `cortex_compactor_`. #2023
* [ENHANCEMENT] Experimental TSDB: Added dedicated flag `-experimental.tsdb.bucket-store.tenant-sync-concurrency` to configure the maximum number of concurrent tenants for which blocks are synched. #2026
* [ENHANCEMENT] Experimental TSDB: Expose metrics for objstore operations (prefixed with `cortex_<component>_thanos_objstore_`, component being one of `ingester`, `querier` and `compactor`). #2027
* [ENHANCEMENT] Experimental TSDB: Added support for Azure Storage to be used for block storage, in addition to S3 and GCS. #2083
* [ENHANCEMENT] Experimental TSDB: Reduced memory allocations in the ingesters when using the experimental blocks storage. #2057
* [ENHANCEMENT] Cassandra Storage: added `max_retries`, `retry_min_backoff` and `retry_max_backoff` configuration options to enable retrying recoverable errors. #2054
* [ENHANCEMENT] Allow to configure HTTP and gRPC server listen address, maximum number of simultaneous connections and connection keepalive settings.
  * `-server.http-listen-address`
  * `-server.http-conn-limit`
  * `-server.grpc-listen-address`
  * `-server.grpc-conn-limit`
  * `-server.grpc.keepalive.max-connection-idle`
  * `-server.grpc.keepalive.max-connection-age`
  * `-server.grpc.keepalive.max-connection-age-grace`
  * `-server.grpc.keepalive.time`
  * `-server.grpc.keepalive.timeout`
* [ENHANCEMENT] PostgreSQL: Bump up `github.com/lib/pq` from `v1.0.0` to `v1.3.0` to support PostgreSQL SCRAM-SHA-256 authentication. #2097
* [ENHANCEMENT] Cassandra Storage: User no longer need `CREATE` privilege on `<all keyspaces>` if given keyspace exists. #2032
* [ENHANCEMENT] Cassandra Storage: added `password_file` configuration options to enable reading Cassandra password from file. #2096
* [ENHANCEMENT] Experimental Memberlist KV: expose `-memberlist.gossip-to-dead-nodes-time` and `-memberlist.dead-node-reclaim-time` options to control how memberlist library handles dead nodes and name reuse. #2131
* [BUGFIX] Alertmanager: fixed panic upon applying a new config, caused by duplicate metrics registration in the `NewPipelineBuilder` function. #211
* [BUGFIX] Experimental TSDB: fixed `/all_user_stats` and `/api/prom/user_stats` endpoints when using the experimental TSDB blocks storage. #2042
* [BUGFIX] Experimental TSDB: fixed ruler to correctly work with the experimental TSDB blocks storage. #2101
* [BUGFIX] Azure Blob ChunkStore: Fixed issue causing `invalid chunk checksum` errors. #2074
* [BUGFIX] The gauge `cortex_overrides_last_reload_successful` is now only exported by components that use a `RuntimeConfigManager`. Previously, for components that do not initialize a `RuntimeConfigManager` (such as the compactor) the gauge was initialized with 0 (indicating error state) and then never updated, resulting in a false-negative permanent error state. #2092
* [BUGFIX] Fixed WAL metric names, added the `cortex_` prefix.
* [BUGFIX] Restored histogram `cortex_configs_request_duration_seconds` #2138
* [BUGFIX] Fix wrong syntax for `url` in config-file-reference. #2148

Cortex 0.4.0 is the last version that can *write* denormalised tokens. Cortex 0.5.0 and above always write normalised tokens.

Cortex 0.6.0 is the last version that can *read* denormalised tokens. Starting with Cortex 0.7.0 only normalised tokens are supported, and ingesters writing denormalised tokens to the ring (running Cortex 0.4.0 or earlier with `-ingester.normalise-tokens=false`) are ignored by distributors. Such ingesters should either switch to using normalised tokens, or be upgraded to Cortex 0.5.0 or later.

## 0.6.1 / 2020-02-05

* [BUGFIX] Fixed parsing of the WAL configuration when specified in the YAML config file. #2071

## 0.6.0 / 2020-01-28

Note that the ruler flags need to be changed in this upgrade. You're moving from a single node ruler to something that might need to be sharded.
Further, if you're using the configs service, we've upgraded the migration library and this requires some manual intervention. See full instructions below to upgrade your PostgreSQL.

* [CHANGE] The frontend component now does not cache results if it finds a `Cache-Control` header and if one of its values is `no-store`. #1974
* [CHANGE] Flags changed with transition to upstream Prometheus rules manager:
  * `-ruler.client-timeout` is now `ruler.configs.client-timeout` in order to match `ruler.configs.url`.
  * `-ruler.group-timeout`has been removed.
  * `-ruler.num-workers` has been removed.
  * `-ruler.rule-path` has been added to specify where the prometheus rule manager will sync rule files.
  * `-ruler.storage.type` has beem added to specify the rule store backend type, currently only the configdb.
  * `-ruler.poll-interval` has been added to specify the interval in which to poll new rule groups.
  * `-ruler.evaluation-interval` default value has changed from `15s` to `1m` to match the default evaluation interval in Prometheus.
  * Ruler sharding requires a ring which can be configured via the ring flags prefixed by `ruler.ring.`. #1987
* [CHANGE] Use relative links from /ring page to make it work when used behind reverse proxy. #1896
* [CHANGE] Deprecated `-distributor.limiter-reload-period` flag. #1766
* [CHANGE] Ingesters now write only normalised tokens to the ring, although they can still read denormalised tokens used by other ingesters. `-ingester.normalise-tokens` is now deprecated, and ignored. If you want to switch back to using denormalised tokens, you need to downgrade to Cortex 0.4.0. Previous versions don't handle claiming tokens from normalised ingesters correctly. #1809
* [CHANGE] Overrides mechanism has been renamed to "runtime config", and is now separate from limits. Runtime config is simply a file that is reloaded by Cortex every couple of seconds. Limits and now also multi KV use this mechanism.<br />New arguments were introduced: `-runtime-config.file` (defaults to empty) and `-runtime-config.reload-period` (defaults to 10 seconds), which replace previously used `-limits.per-user-override-config` and `-limits.per-user-override-period` options. Old options are still used if `-runtime-config.file` is not specified. This change is also reflected in YAML configuration, where old `limits.per_tenant_override_config` and `limits.per_tenant_override_period` fields are replaced with `runtime_config.file` and `runtime_config.period` respectively. #1749
* [CHANGE] Cortex now rejects data with duplicate labels. Previously, such data was accepted, with duplicate labels removed with only one value left. #1964
* [CHANGE] Changed the default value for `-distributor.ha-tracker.prefix` from `collectors/` to `ha-tracker/` in order to not clash with other keys (ie. ring) stored in the same key-value store. #1940
* [FEATURE] Experimental: Write-Ahead-Log added in ingesters for more data reliability against ingester crashes. #1103
  * `--ingester.wal-enabled`: Setting this to `true` enables writing to WAL during ingestion.
  * `--ingester.wal-dir`: Directory where the WAL data should be stored and/or recovered from.
  * `--ingester.checkpoint-enabled`: Set this to `true` to enable checkpointing of in-memory chunks to disk.
  * `--ingester.checkpoint-duration`: This is the interval at which checkpoints should be created.
  * `--ingester.recover-from-wal`: Set this to `true` to recover data from an existing WAL.
  * For more information, please checkout the ["Ingesters with WAL" guide](https://cortexmetrics.io/docs/guides/ingesters-with-wal/).
* [FEATURE] The distributor can now drop labels from samples (similar to the removal of the replica label for HA ingestion) per user via the `distributor.drop-label` flag. #1726
* [FEATURE] Added flag `debug.mutex-profile-fraction` to enable mutex profiling #1969
* [FEATURE] Added `global` ingestion rate limiter strategy. Deprecated `-distributor.limiter-reload-period` flag. #1766
* [FEATURE] Added support for Microsoft Azure blob storage to be used for storing chunk data. #1913
* [FEATURE] Added readiness probe endpoint`/ready` to queriers. #1934
* [FEATURE] Added "multi" KV store that can interact with two other KV stores, primary one for all reads and writes, and secondary one, which only receives writes. Primary/secondary store can be modified in runtime via runtime-config mechanism (previously "overrides"). #1749
* [FEATURE] Added support to store ring tokens to a file and read it back on startup, instead of generating/fetching the tokens to/from the ring. This feature can be enabled with the flag `-ingester.tokens-file-path`. #1750
* [FEATURE] Experimental TSDB: Added `/series` API endpoint support with TSDB blocks storage. #1830
* [FEATURE] Experimental TSDB: Added TSDB blocks `compactor` component, which iterates over users blocks stored in the bucket and compact them according to the configured block ranges. #1942
* [ENHANCEMENT] metric `cortex_ingester_flush_reasons` gets a new `reason` value: `Spread`, when `-ingester.spread-flushes` option is enabled. #1978
* [ENHANCEMENT] Added `password` and `enable_tls` options to redis cache configuration. Enables usage of Microsoft Azure Cache for Redis service. #1923
* [ENHANCEMENT] Upgraded Kubernetes API version for deployments from `extensions/v1beta1` to `apps/v1`. #1941
* [ENHANCEMENT] Experimental TSDB: Open existing TSDB on startup to prevent ingester from becoming ready before it can accept writes. The max concurrency is set via `--experimental.tsdb.max-tsdb-opening-concurrency-on-startup`. #1917
* [ENHANCEMENT] Experimental TSDB: Querier now exports aggregate metrics from Thanos bucket store and in memory index cache (many metrics to list, but all have `cortex_querier_bucket_store_` or `cortex_querier_blocks_index_cache_` prefix). #1996
* [ENHANCEMENT] Experimental TSDB: Improved multi-tenant bucket store. #1991
  * Allowed to configure the blocks sync interval via `-experimental.tsdb.bucket-store.sync-interval` (0 disables the sync)
  * Limited the number of tenants concurrently synched by `-experimental.tsdb.bucket-store.block-sync-concurrency`
  * Renamed `cortex_querier_sync_seconds` metric to `cortex_querier_blocks_sync_seconds`
  * Track `cortex_querier_blocks_sync_seconds` metric for the initial sync too
* [BUGFIX] Fixed unnecessary CAS operations done by the HA tracker when the jitter is enabled. #1861
* [BUGFIX] Fixed ingesters getting stuck in a LEAVING state after coming up from an ungraceful exit. #1921
* [BUGFIX] Reduce memory usage when ingester Push() errors. #1922
* [BUGFIX] Table Manager: Fixed calculation of expected tables and creation of tables from next active schema considering grace period. #1976
* [BUGFIX] Experimental TSDB: Fixed ingesters consistency during hand-over when using experimental TSDB blocks storage. #1854 #1818
* [BUGFIX] Experimental TSDB: Fixed metrics when using experimental TSDB blocks storage. #1981 #1982 #1990 #1983
* [BUGFIX] Experimental memberlist: Use the advertised address when sending packets to other peers of the Gossip memberlist. #1857

### Upgrading PostgreSQL (if you're using configs service)

Reference: <https://github.com/golang-migrate/migrate/tree/master/database/postgres#upgrading-from-v1>

1. Install the migrate package cli tool: <https://github.com/golang-migrate/migrate/tree/master/cmd/migrate#installation>
2. Drop the `schema_migrations` table: `DROP TABLE schema_migrations;`.
2. Run the migrate command:

```bash
migrate  -path <absolute_path_to_cortex>/cmd/cortex/migrations -database postgres://localhost:5432/database force 2
```

### Known issues

- The `cortex_prometheus_rule_group_last_evaluation_timestamp_seconds` metric, tracked by the ruler, is not unregistered for rule groups not being used anymore. This issue will be fixed in the next Cortex release (see [2033](https://github.com/cortexproject/cortex/issues/2033)).

- Write-Ahead-Log (WAL) does not have automatic repair of corrupt checkpoint or WAL segments, which is possible if ingester crashes abruptly or the underlying disk corrupts. Currently the only way to resolve this is to manually delete the affected checkpoint and/or WAL segments. Automatic repair will be added in the future releases.

## 0.4.0 / 2019-12-02

* [CHANGE] The frontend component has been refactored to be easier to re-use. When upgrading the frontend, cache entries will be discarded and re-created with the new protobuf schema. #1734
* [CHANGE] Removed direct DB/API access from the ruler. `-ruler.configs.url` has been now deprecated. #1579
* [CHANGE] Removed `Delta` encoding. Any old chunks with `Delta` encoding cannot be read anymore. If `ingester.chunk-encoding` is set to `Delta` the ingester will fail to start. #1706
* [CHANGE] Setting `-ingester.max-transfer-retries` to 0 now disables hand-over when ingester is shutting down. Previously, zero meant infinite number of attempts. #1771
* [CHANGE] `dynamo` has been removed as a valid storage name to make it consistent for all components. `aws` and `aws-dynamo` remain as valid storage names.
* [CHANGE/FEATURE] The frontend split and cache intervals can now be configured using the respective flag `--querier.split-queries-by-interval` and `--frontend.cache-split-interval`.
  * If `--querier.split-queries-by-interval` is not provided request splitting is disabled by default.
  * __`--querier.split-queries-by-day` is still accepted for backward compatibility but has been deprecated. You should now use `--querier.split-queries-by-interval`. We recommend a to use a multiple of 24 hours.__
* [FEATURE] Global limit on the max series per user and metric #1760
  * `-ingester.max-global-series-per-user`
  * `-ingester.max-global-series-per-metric`
  * Requires `-distributor.replication-factor` and `-distributor.shard-by-all-labels` set for the ingesters too
* [FEATURE] Flush chunks with stale markers early with `ingester.max-stale-chunk-idle`. #1759
* [FEATURE] EXPERIMENTAL: Added new KV Store backend based on memberlist library. Components can gossip about tokens and ingester states, instead of using Consul or Etcd. #1721
* [FEATURE] EXPERIMENTAL: Use TSDB in the ingesters & flush blocks to S3/GCS ala Thanos. This will let us use an Object Store more efficiently and reduce costs. #1695
* [FEATURE] Allow Query Frontend to log slow queries with `frontend.log-queries-longer-than`. #1744
* [FEATURE] Add HTTP handler to trigger ingester flush & shutdown - used when running as a stateful set with the WAL enabled.  #1746
* [FEATURE] EXPERIMENTAL: Added GCS support to TSDB blocks storage. #1772
* [ENHANCEMENT] Reduce memory allocations in the write path. #1706
* [ENHANCEMENT] Consul client now follows recommended practices for blocking queries wrt returned Index value. #1708
* [ENHANCEMENT] Consul client can optionally rate-limit itself during Watch (used e.g. by ring watchers) and WatchPrefix (used by HA feature) operations. Rate limiting is disabled by default. New flags added: `--consul.watch-rate-limit`, and `--consul.watch-burst-size`. #1708
* [ENHANCEMENT] Added jitter to HA deduping heartbeats, configure using `distributor.ha-tracker.update-timeout-jitter-max` #1534
* [ENHANCEMENT] Add ability to flush chunks with stale markers early. #1759
* [BUGFIX] Stop reporting successful actions as 500 errors in KV store metrics. #1798
* [BUGFIX] Fix bug where duplicate labels can be returned through metadata APIs. #1790
* [BUGFIX] Fix reading of old, v3 chunk data. #1779
* [BUGFIX] Now support IAM roles in service accounts in AWS EKS. #1803
* [BUGFIX] Fixed duplicated series returned when querying both ingesters and store with the experimental TSDB blocks storage. #1778

In this release we updated the following dependencies:

- gRPC v1.25.0  (resulted in a drop of 30% CPU usage when compression is on)
- jaeger-client v2.20.0
- aws-sdk-go to v1.25.22

## 0.3.0 / 2019-10-11

This release adds support for Redis as an alternative to Memcached, and also includes many optimisations which reduce CPU and memory usage.

* [CHANGE] Gauge metrics were renamed to drop the `_total` suffix. #1685
  * In Alertmanager, `alertmanager_configs_total` is now `alertmanager_configs`
  * In Ruler, `scheduler_configs_total` is now `scheduler_configs`
  * `scheduler_groups_total` is now `scheduler_groups`.
* [CHANGE] `--alertmanager.configs.auto-slack-root` flag was dropped as auto Slack root is not supported anymore. #1597
* [CHANGE] In table-manager, default DynamoDB capacity was reduced from 3,000 units to 1,000 units. We recommend you do not run with the defaults: find out what figures are needed for your environment and set that via `-dynamodb.periodic-table.write-throughput` and `-dynamodb.chunk-table.write-throughput`.
* [FEATURE] Add Redis support for caching #1612
* [FEATURE] Allow spreading chunk writes across multiple S3 buckets #1625
* [FEATURE] Added `/shutdown` endpoint for ingester to shutdown all operations of the ingester. #1746
* [ENHANCEMENT] Upgraded Prometheus to 2.12.0 and Alertmanager to 0.19.0. #1597
* [ENHANCEMENT] Cortex is now built with Go 1.13 #1675, #1676, #1679
* [ENHANCEMENT] Many optimisations, mostly impacting ingester and querier: #1574, #1624, #1638, #1644, #1649, #1654, #1702

Full list of changes: <https://github.com/cortexproject/cortex/compare/v0.2.0...v0.3.0>

## 0.2.0 / 2019-09-05

This release has several exciting features, the most notable of them being setting `-ingester.spread-flushes` to potentially reduce your storage space by upto 50%.

* [CHANGE] Flags changed due to changes upstream in Prometheus Alertmanager #929:
  * `alertmanager.mesh.listen-address` is now `cluster.listen-address`
  * `alertmanager.mesh.peer.host` and `alertmanager.mesh.peer.service` can be replaced by `cluster.peer`
  * `alertmanager.mesh.hardware-address`, `alertmanager.mesh.nickname`, `alertmanager.mesh.password`, and `alertmanager.mesh.peer.refresh-interval` all disappear.
* [CHANGE] --claim-on-rollout flag deprecated; feature is now always on #1566
* [CHANGE] Retention period must now be a multiple of periodic table duration #1564
* [CHANGE] The value for the name label for the chunks memcache in all `cortex_cache_` metrics is now `chunksmemcache` (before it was `memcache`) #1569
* [FEATURE] Makes the ingester flush each timeseries at a specific point in the max-chunk-age cycle with `-ingester.spread-flushes`. This means multiple replicas of a chunk are very likely to contain the same contents which cuts chunk storage space by up to 66%. #1578
* [FEATURE] Make minimum number of chunk samples configurable per user #1620
* [FEATURE] Honor HTTPS for custom S3 URLs #1603
* [FEATURE] You can now point the query-frontend at a normal Prometheus for parallelisation and caching #1441
* [FEATURE] You can now specify `http_config` on alert receivers #929
* [FEATURE] Add option to use jump hashing to load balance requests to memcached #1554
* [FEATURE] Add status page for HA tracker to distributors #1546
* [FEATURE] The distributor ring page is now easier to read with alternate rows grayed out #1621

## 0.1.0 / 2019-08-07

* [CHANGE] HA Tracker flags were renamed to provide more clarity #1465
  * `distributor.accept-ha-labels` is now `distributor.ha-tracker.enable`
  * `distributor.accept-ha-samples` is now `distributor.ha-tracker.enable-for-all-users`
  * `ha-tracker.replica` is now `distributor.ha-tracker.replica`
  * `ha-tracker.cluster` is now `distributor.ha-tracker.cluster`
* [FEATURE] You can specify "heap ballast" to reduce Go GC Churn #1489
* [BUGFIX] HA Tracker no longer always makes a request to Consul/Etcd when a request is not from the active replica #1516
* [BUGFIX] Queries are now correctly cancelled by the query-frontend #1508<|MERGE_RESOLUTION|>--- conflicted
+++ resolved
@@ -2,11 +2,7 @@
 
 ## master / unreleased
 
-<<<<<<< HEAD
-=======
-* [CHANGE] Upgraded gogo/protobuf tool chain from 1.2.1 to 1.3.0. #2055
 * [CHANGE] The frontend http server will now send 502 in case of deadline exceeded and 499 if the user requested cancellation. #2156
->>>>>>> 6b5e9961
 * [CHANGE] Config file changed to remove top level `config_store` field in favor of a nested `configdb` field. #2125
 * [CHANGE] Removed unnecessary `frontend.cache-split-interval` in favor of `querier.split-queries-by-interval` both to reduce configuration complexity and guarantee alignment of these two configs. Starting from now, `-querier.cache-results` may only be enabled in conjunction with `-querier.split-queries-by-interval` (previously the cache interval default was `24h` so if you want to preserve the same behaviour you should set `-querier.split-queries-by-interval=24h`). #2040
 * [CHANGE] Removed remaining support for using denormalised tokens in the ring. If you're still running ingesters with denormalised tokens (Cortex 0.4 or earlier, with `-ingester.normalise-tokens=false`), such ingesters will now be completely invisible to distributors and need to be either switched to Cortex 0.6.0 or later, or be configured to use normalised tokens. #2034
