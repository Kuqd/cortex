package ingester

import (
	"context"
	"flag"
	"fmt"
	"net/http"
	"sync"
	"time"

	// Needed for gRPC compatibility.
	old_ctx "golang.org/x/net/context"
	"google.golang.org/grpc/codes"
	"google.golang.org/grpc/health/grpc_health_v1"

	"github.com/go-kit/kit/log/level"
	"github.com/gogo/status"
	"github.com/prometheus/client_golang/prometheus"
	"github.com/prometheus/client_golang/prometheus/promauto"
	"github.com/prometheus/common/model"
	"github.com/prometheus/prometheus/pkg/labels"

	cortex_chunk "github.com/cortexproject/cortex/pkg/chunk"
	"github.com/cortexproject/cortex/pkg/ingester/client"
	"github.com/cortexproject/cortex/pkg/ring"
	"github.com/cortexproject/cortex/pkg/util"
	"github.com/cortexproject/cortex/pkg/util/spanlogger"
	"github.com/cortexproject/cortex/pkg/util/validation"
	"github.com/weaveworks/common/httpgrpc"
	"github.com/weaveworks/common/user"
)

const (
	// Reasons to discard samples.
	outOfOrderTimestamp = "timestamp_out_of_order"
	duplicateSample     = "multiple_values_for_timestamp"

	// Number of timeseries to return in each batch of a QueryStream.
	queryStreamBatchSize = 128
)

var (
	flushQueueLength = promauto.NewGauge(prometheus.GaugeOpts{
		Name: "cortex_ingester_flush_queue_length",
		Help: "The total number of series pending in the flush queue.",
	})
	ingestedSamples = promauto.NewCounter(prometheus.CounterOpts{
		Name: "cortex_ingester_ingested_samples_total",
		Help: "The total number of samples ingested.",
	})
	ingestedSamplesFail = promauto.NewCounter(prometheus.CounterOpts{
		Name: "cortex_ingester_ingested_samples_failures_total",
		Help: "The total number of samples that errored on ingestion.",
	})
	queries = promauto.NewCounter(prometheus.CounterOpts{
		Name: "cortex_ingester_queries_total",
		Help: "The total number of queries the ingester has handled.",
	})
	queriedSamples = promauto.NewHistogram(prometheus.HistogramOpts{
		Name: "cortex_ingester_queried_samples",
		Help: "The total number of samples returned from queries.",
		// Could easily return 10m samples per query - 10*(8^(8-1)) = 20.9m.
		Buckets: prometheus.ExponentialBuckets(10, 8, 8),
	})
	queriedSeries = promauto.NewHistogram(prometheus.HistogramOpts{
		Name: "cortex_ingester_queried_series",
		Help: "The total number of series returned from queries.",
		// A reasonable upper bound is around 100k - 10*(8^(6-1)) = 327k.
		Buckets: prometheus.ExponentialBuckets(10, 8, 6),
	})
	queriedChunks = promauto.NewHistogram(prometheus.HistogramOpts{
		Name: "cortex_ingester_queried_chunks",
		Help: "The total number of chunks returned from queries.",
		// A small number of chunks per series - 10*(8^(7-1)) = 2.6m.
		Buckets: prometheus.ExponentialBuckets(10, 8, 7),
	})
)

// Config for an Ingester.
type Config struct {
<<<<<<< HEAD
	LifecyclerConfig ring.LifecyclerConfig
	WALConfig        WALConfig
=======
	LifecyclerConfig ring.LifecyclerConfig `yaml:"lifecycler,omitempty"`
>>>>>>> e1ab5495

	// Config for transferring chunks.
	MaxTransferRetries int `yaml:"max_transfer_retries,omitempty"`

	// Config for chunk flushing.
	FlushCheckPeriod  time.Duration
	RetainPeriod      time.Duration
	MaxChunkIdle      time.Duration
	FlushOpTimeout    time.Duration
	MaxChunkAge       time.Duration
	ChunkAgeJitter    time.Duration
	ConcurrentFlushes int
	SpreadFlushes     bool

	RateUpdatePeriod time.Duration

	// For testing, you can override the address and ID of this ingester.
	ingesterClientFactory func(addr string, cfg client.Config) (client.HealthAndIngesterClient, error)
}

// RegisterFlags adds the flags required to config this to the given FlagSet
func (cfg *Config) RegisterFlags(f *flag.FlagSet) {
	cfg.LifecyclerConfig.RegisterFlags(f)
	cfg.WALConfig.RegisterFlags(f)

	f.IntVar(&cfg.MaxTransferRetries, "ingester.max-transfer-retries", 10, "Number of times to try and transfer chunks before falling back to flushing.")
	f.DurationVar(&cfg.FlushCheckPeriod, "ingester.flush-period", 1*time.Minute, "Period with which to attempt to flush chunks.")
	f.DurationVar(&cfg.RetainPeriod, "ingester.retain-period", 5*time.Minute, "Period chunks will remain in memory after flushing.")
	f.DurationVar(&cfg.FlushOpTimeout, "ingester.flush-op-timeout", 1*time.Minute, "Timeout for individual flush operations.")
	f.DurationVar(&cfg.MaxChunkIdle, "ingester.max-chunk-idle", 5*time.Minute, "Maximum chunk idle time before flushing.")
	f.DurationVar(&cfg.MaxChunkAge, "ingester.max-chunk-age", 12*time.Hour, "Maximum chunk age before flushing.")
	f.DurationVar(&cfg.ChunkAgeJitter, "ingester.chunk-age-jitter", 20*time.Minute, "Range of time to subtract from MaxChunkAge to spread out flushes")
	f.BoolVar(&cfg.SpreadFlushes, "ingester.spread-flushes", false, "If true, spread series flushes across the whole period of MaxChunkAge")
	f.IntVar(&cfg.ConcurrentFlushes, "ingester.concurrent-flushes", 50, "Number of concurrent goroutines flushing to dynamodb.")
	f.DurationVar(&cfg.RateUpdatePeriod, "ingester.rate-update-period", 15*time.Second, "Period with which to update the per-user ingestion rates.")
}

// Ingester deals with "in flight" chunks.  Based on Prometheus 1.x
// MemorySeriesStorage.
type Ingester struct {
	cfg          Config
	clientConfig client.Config

	chunkStore ChunkStore
	lifecycler *ring.Lifecycler
	limits     *validation.Overrides

	stopLock sync.RWMutex
	stopped  bool
	quit     chan struct{}
	done     sync.WaitGroup

	userStatesMtx sync.RWMutex
	userStates    *userStates

	// One queue per flush thread.  Fingerprint is used to
	// pick a queue.
	flushQueues     []*util.PriorityQueue
	flushQueuesDone sync.WaitGroup

	wal WAL

	// Hook for injecting behaviour from tests.
	preFlushUserSeries func()
}

// ChunkStore is the interface we need to store chunks
type ChunkStore interface {
	Put(ctx context.Context, chunks []cortex_chunk.Chunk) error
}

// New constructs a new Ingester.
func New(cfg Config, clientConfig client.Config, limits *validation.Overrides, chunkStore ChunkStore) (*Ingester, error) {
	if cfg.ingesterClientFactory == nil {
		cfg.ingesterClientFactory = client.MakeIngesterClient
	}

	i := &Ingester{
		cfg:          cfg,
		clientConfig: clientConfig,

		limits:     limits,
		chunkStore: chunkStore,
		userStates: newUserStates(limits, cfg),

		quit:        make(chan struct{}),
		flushQueues: make([]*util.PriorityQueue, cfg.ConcurrentFlushes, cfg.ConcurrentFlushes),
	}

	var err error
<<<<<<< HEAD
	i.wal, err = newWAL(cfg.WALConfig, i)
	if err != nil {
		return nil, err
	}

	i.lifecycler, err = ring.NewLifecycler(cfg.LifecyclerConfig, i)
=======
	i.lifecycler, err = ring.NewLifecycler(cfg.LifecyclerConfig, i, "ingester")
>>>>>>> e1ab5495
	if err != nil {
		return nil, err
	}

	i.flushQueuesDone.Add(cfg.ConcurrentFlushes)
	for j := 0; j < cfg.ConcurrentFlushes; j++ {
		i.flushQueues[j] = util.NewPriorityQueue(flushQueueLength)
		go i.flushLoop(j)
	}

	i.done.Add(1)
	go i.loop()

	return i, nil
}

func (i *Ingester) loop() {
	defer i.done.Done()

	flushTicker := time.NewTicker(i.cfg.FlushCheckPeriod)
	defer flushTicker.Stop()

	rateUpdateTicker := time.NewTicker(i.cfg.RateUpdatePeriod)
	defer rateUpdateTicker.Stop()

	for {
		select {
		case <-flushTicker.C:
			i.sweepUsers(false)

		case <-rateUpdateTicker.C:
			i.userStates.updateRates()

		case <-i.quit:
			return
		}
	}
}

// Shutdown beings the process to stop this ingester.
func (i *Ingester) Shutdown() {
	// First wait for our flush loop to stop.
	close(i.quit)
	i.done.Wait()

	i.wal.Stop()

	// Next initiate our graceful exit from the ring.
	i.lifecycler.Shutdown()
}

// StopIncomingRequests is called during the shutdown process.
func (i *Ingester) StopIncomingRequests() {
	i.stopLock.Lock()
	defer i.stopLock.Unlock()
	i.stopped = true
}

// Push implements client.IngesterServer
func (i *Ingester) Push(ctx old_ctx.Context, req *client.WriteRequest) (*client.WriteResponse, error) {
	userID, err := user.ExtractOrgID(ctx)
	if err != nil {
		return nil, err
	}

	record := Record{
		UserId:  userID,
		Samples: make([]Sample, 0, len(req.Timeseries)),
	}

	var lastPartialErr error
	for _, ts := range req.Timeseries {
		for _, s := range ts.Samples {
			err := i.append(ctx, ts.Labels, model.Time(s.TimestampMs), model.SampleValue(s.Value), req.Source, &record)
			if err == nil {
				continue
			}

			ingestedSamplesFail.Inc()
			if httpResp, ok := httpgrpc.HTTPResponseFromError(err); ok {
				switch httpResp.Code {
				case http.StatusBadRequest, http.StatusTooManyRequests:
					lastPartialErr = err
					continue
				}
			}

			return nil, err
		}
	}

	if err := i.wal.Log(&record); err != nil {
		return nil, err
	}

	return &client.WriteResponse{}, lastPartialErr
}

func (i *Ingester) append(ctx context.Context, labels labelPairs, timestamp model.Time, value model.SampleValue, source client.WriteRequest_SourceEnum, record *Record) error {
	labels.removeBlanks()

	i.stopLock.RLock()
	defer i.stopLock.RUnlock()
	if i.stopped {
		return fmt.Errorf("ingester stopping")
	}

	i.userStatesMtx.RLock()
	defer i.userStatesMtx.RUnlock()
	state, fp, series, err := i.userStates.getOrCreateSeries(ctx, labels, record)
	if err != nil {
		return err
	}
	defer func() {
		state.fpLocker.Unlock(fp)
	}()

	prevNumChunks := len(series.chunkDescs)
	if err := series.add(model.SamplePair{
		Value:     value,
		Timestamp: timestamp,
	}); err != nil {
		if mse, ok := err.(*memorySeriesError); ok {
			validation.DiscardedSamples.WithLabelValues(mse.errorType, state.userID).Inc()
			// Use a dumb string template to avoid the message being parsed as a template
			err = httpgrpc.Errorf(http.StatusBadRequest, "%s", mse.message)
		}
		return err
	}

	record.Samples = append(record.Samples, Sample{
		Fingerprint: int64(fp),
		Timestamp:   int64(timestamp),
		Value:       float64(value),
	})

	memoryChunks.Add(float64(len(series.chunkDescs) - prevNumChunks))
	ingestedSamples.Inc()
	switch source {
	case client.RULE:
		state.ingestedRuleSamples.inc()
	case client.API:
		fallthrough
	default:
		state.ingestedAPISamples.inc()
	}

	return err
}

// Query implements service.IngesterServer
func (i *Ingester) Query(ctx old_ctx.Context, req *client.QueryRequest) (*client.QueryResponse, error) {
	userID, err := user.ExtractOrgID(ctx)
	if err != nil {
		return nil, err
	}

	from, through, matchers, err := client.FromQueryRequest(req)
	if err != nil {
		return nil, err
	}

	queries.Inc()

	i.userStatesMtx.RLock()
	state, ok, err := i.userStates.getViaContext(ctx)
	i.userStatesMtx.RUnlock()
	if err != nil {
		return nil, err
	} else if !ok {
		return &client.QueryResponse{}, nil
	}

	result := &client.QueryResponse{}
	numSeries, numSamples := 0, 0
	maxSamplesPerQuery := i.limits.MaxSamplesPerQuery(userID)
	err = state.forSeriesMatching(ctx, matchers, func(ctx context.Context, _ model.Fingerprint, series *memorySeries) error {
		values, err := series.samplesForRange(from, through)
		if err != nil {
			return err
		}
		if len(values) == 0 {
			return nil
		}
		numSeries++

		numSamples += len(values)
		if numSamples > maxSamplesPerQuery {
			return httpgrpc.Errorf(http.StatusRequestEntityTooLarge, "exceeded maximum number of samples in a query (%d)", maxSamplesPerQuery)
		}

		ts := client.TimeSeries{
			Labels:  client.FromLabelsToLabelAdapaters(series.metric),
			Samples: make([]client.Sample, 0, len(values)),
		}
		for _, s := range values {
			ts.Samples = append(ts.Samples, client.Sample{
				Value:       float64(s.Value),
				TimestampMs: int64(s.Timestamp),
			})
		}
		result.Timeseries = append(result.Timeseries, ts)
		return nil
	}, nil, 0)
	queriedSeries.Observe(float64(numSeries))
	queriedSamples.Observe(float64(numSamples))
	return result, err
}

// QueryStream implements service.IngesterServer
func (i *Ingester) QueryStream(req *client.QueryRequest, stream client.Ingester_QueryStreamServer) error {
	log, ctx := spanlogger.New(stream.Context(), "QueryStream")

	from, through, matchers, err := client.FromQueryRequest(req)
	if err != nil {
		return err
	}

	queries.Inc()

	i.userStatesMtx.RLock()
	state, ok, err := i.userStates.getViaContext(ctx)
	i.userStatesMtx.RUnlock()
	if err != nil {
		return err
	} else if !ok {
		return nil
	}

	numSeries, numChunks := 0, 0
	batch := make([]client.TimeSeriesChunk, 0, queryStreamBatchSize)
	// We'd really like to have series in label order, not FP order, so we
	// can iteratively merge them with entries coming from the chunk store.  But
	// that would involve locking all the series & sorting, so until we have
	// a better solution in the ingesters I'd rather take the hit in the queriers.
	err = state.forSeriesMatching(stream.Context(), matchers, func(ctx context.Context, _ model.Fingerprint, series *memorySeries) error {
		chunks := make([]*desc, 0, len(series.chunkDescs))
		for _, chunk := range series.chunkDescs {
			if !(chunk.FirstTime.After(through) || chunk.LastTime.Before(from)) {
				chunks = append(chunks, chunk.slice(from, through))
			}
		}

		if len(chunks) == 0 {
			return nil
		}

		numSeries++
		wireChunks, err := toWireChunks(chunks)
		if err != nil {
			return err
		}

		numChunks += len(wireChunks)
		batch = append(batch, client.TimeSeriesChunk{
			Labels: client.FromLabelsToLabelAdapaters(series.metric),
			Chunks: wireChunks,
		})

		return nil
	}, func(ctx context.Context) error {
		if len(batch) == 0 {
			return nil
		}
		err = stream.Send(&client.QueryStreamResponse{
			Timeseries: batch,
		})
		batch = batch[:0]
		return err
	}, queryStreamBatchSize)
	if err != nil {
		return err
	}

	queriedSeries.Observe(float64(numSeries))
	queriedChunks.Observe(float64(numChunks))
	level.Debug(log).Log("streams", numSeries)
	level.Debug(log).Log("chunks", numChunks)
	return err
}

// LabelValues returns all label values that are associated with a given label name.
func (i *Ingester) LabelValues(ctx old_ctx.Context, req *client.LabelValuesRequest) (*client.LabelValuesResponse, error) {
	i.userStatesMtx.RLock()
	defer i.userStatesMtx.RUnlock()
	state, ok, err := i.userStates.getViaContext(ctx)
	if err != nil {
		return nil, err
	} else if !ok {
		return &client.LabelValuesResponse{}, nil
	}

	resp := &client.LabelValuesResponse{}
	for _, v := range state.index.LabelValues(req.LabelName) {
		resp.LabelValues = append(resp.LabelValues, v)
	}

	return resp, nil
}

// LabelNames return all the label names.
func (i *Ingester) LabelNames(ctx old_ctx.Context, req *client.LabelNamesRequest) (*client.LabelNamesResponse, error) {
	i.userStatesMtx.RLock()
	defer i.userStatesMtx.RUnlock()
	state, ok, err := i.userStates.getViaContext(ctx)
	if err != nil {
		return nil, err
	} else if !ok {
		return &client.LabelNamesResponse{}, nil
	}

	resp := &client.LabelNamesResponse{}
	for _, v := range state.index.LabelNames() {
		resp.LabelNames = append(resp.LabelNames, v)
	}

	return resp, nil
}

// MetricsForLabelMatchers returns all the metrics which match a set of matchers.
func (i *Ingester) MetricsForLabelMatchers(ctx old_ctx.Context, req *client.MetricsForLabelMatchersRequest) (*client.MetricsForLabelMatchersResponse, error) {
	i.userStatesMtx.RLock()
	defer i.userStatesMtx.RUnlock()
	state, ok, err := i.userStates.getViaContext(ctx)
	if err != nil {
		return nil, err
	} else if !ok {
		return &client.MetricsForLabelMatchersResponse{}, nil
	}

	// TODO Right now we ignore start and end.
	_, _, matchersSet, err := client.FromMetricsForLabelMatchersRequest(req)
	if err != nil {
		return nil, err
	}

	lss := map[model.Fingerprint]labels.Labels{}
	for _, matchers := range matchersSet {
		if err := state.forSeriesMatching(ctx, matchers, func(ctx context.Context, fp model.Fingerprint, series *memorySeries) error {
			if _, ok := lss[fp]; !ok {
				lss[fp] = series.metric
			}
			return nil
		}, nil, 0); err != nil {
			return nil, err
		}
	}

	result := &client.MetricsForLabelMatchersResponse{
		Metric: make([]*client.Metric, 0, len(lss)),
	}
	for _, ls := range lss {
		result.Metric = append(result.Metric, &client.Metric{Labels: client.FromLabelsToLabelAdapaters(ls)})
	}

	return result, nil
}

// UserStats returns ingestion statistics for the current user.
func (i *Ingester) UserStats(ctx old_ctx.Context, req *client.UserStatsRequest) (*client.UserStatsResponse, error) {
	i.userStatesMtx.RLock()
	defer i.userStatesMtx.RUnlock()
	state, ok, err := i.userStates.getViaContext(ctx)
	if err != nil {
		return nil, err
	} else if !ok {
		return &client.UserStatsResponse{}, nil
	}

	apiRate := state.ingestedAPISamples.rate()
	ruleRate := state.ingestedRuleSamples.rate()
	return &client.UserStatsResponse{
		IngestionRate:     apiRate + ruleRate,
		ApiIngestionRate:  apiRate,
		RuleIngestionRate: ruleRate,
		NumSeries:         uint64(state.fpToSeries.length()),
	}, nil
}

// AllUserStats returns ingestion statistics for all users known to this ingester.
func (i *Ingester) AllUserStats(ctx old_ctx.Context, req *client.UserStatsRequest) (*client.UsersStatsResponse, error) {
	i.userStatesMtx.RLock()
	defer i.userStatesMtx.RUnlock()
	users := i.userStates.cp()

	response := &client.UsersStatsResponse{
		Stats: make([]*client.UserIDStatsResponse, 0, len(users)),
	}
	for userID, state := range users {
		apiRate := state.ingestedAPISamples.rate()
		ruleRate := state.ingestedRuleSamples.rate()
		response.Stats = append(response.Stats, &client.UserIDStatsResponse{
			UserId: userID,
			Data: &client.UserStatsResponse{
				IngestionRate:     apiRate + ruleRate,
				ApiIngestionRate:  apiRate,
				RuleIngestionRate: ruleRate,
				NumSeries:         uint64(state.fpToSeries.length()),
			},
		})
	}
	return response, nil
}

// Check implements the grpc healthcheck
func (i *Ingester) Check(ctx old_ctx.Context, req *grpc_health_v1.HealthCheckRequest) (*grpc_health_v1.HealthCheckResponse, error) {
	return &grpc_health_v1.HealthCheckResponse{Status: grpc_health_v1.HealthCheckResponse_SERVING}, nil
}

// Watch implements the grpc healthcheck.
func (i *Ingester) Watch(in *grpc_health_v1.HealthCheckRequest, stream grpc_health_v1.Health_WatchServer) error {
	return status.Error(codes.Unimplemented, "Watching is not supported")
}

// ReadinessHandler is used to indicate to k8s when the ingesters are ready for
// the addition removal of another ingester. Returns 204 when the ingester is
// ready, 500 otherwise.
func (i *Ingester) ReadinessHandler(w http.ResponseWriter, r *http.Request) {
	if err := i.lifecycler.CheckReady(r.Context()); err == nil {
		w.WriteHeader(http.StatusNoContent)
	} else {
		http.Error(w, "Not ready: "+err.Error(), http.StatusServiceUnavailable)
	}
}<|MERGE_RESOLUTION|>--- conflicted
+++ resolved
@@ -78,12 +78,8 @@
 
 // Config for an Ingester.
 type Config struct {
-<<<<<<< HEAD
-	LifecyclerConfig ring.LifecyclerConfig
 	WALConfig        WALConfig
-=======
 	LifecyclerConfig ring.LifecyclerConfig `yaml:"lifecycler,omitempty"`
->>>>>>> e1ab5495
 
 	// Config for transferring chunks.
 	MaxTransferRetries int `yaml:"max_transfer_retries,omitempty"`
@@ -174,16 +170,14 @@
 	}
 
 	var err error
-<<<<<<< HEAD
+
 	i.wal, err = newWAL(cfg.WALConfig, i)
 	if err != nil {
 		return nil, err
 	}
 
-	i.lifecycler, err = ring.NewLifecycler(cfg.LifecyclerConfig, i)
-=======
 	i.lifecycler, err = ring.NewLifecycler(cfg.LifecyclerConfig, i, "ingester")
->>>>>>> e1ab5495
+
 	if err != nil {
 		return nil, err
 	}
