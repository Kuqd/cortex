// Copyright 2017 The Prometheus Authors
// Licensed under the Apache License, Version 2.0 (the "License");
// you may not use this file except in compliance with the License.
// You may obtain a copy of the License at
//
// http://www.apache.org/licenses/LICENSE-2.0
//
// Unless required by applicable law or agreed to in writing, software
// distributed under the License is distributed on an "AS IS" BASIS,
// WITHOUT WARRANTIES OR CONDITIONS OF ANY KIND, either express or implied.
// See the License for the specific language governing permissions and
// limitations under the License.

package tsdb

import (
	"fmt"
	"sort"
	"strings"

	"github.com/pkg/errors"
	"github.com/prometheus/tsdb/chunkenc"
	"github.com/prometheus/tsdb/chunks"
	tsdb_errors "github.com/prometheus/tsdb/errors"
	"github.com/prometheus/tsdb/index"
	"github.com/prometheus/tsdb/labels"
)

// Querier provides querying access over time series data of a fixed
// time range.
type Querier interface {
	// Select returns a set of series that matches the given label matchers.
	Select(...labels.Matcher) (SeriesSet, error)

	// LabelValues returns all potential values for a label name.
	LabelValues(string) ([]string, error)

	// LabelValuesFor returns all potential values for a label name.
	// under the constraint of another label.
	LabelValuesFor(string, labels.Label) ([]string, error)

	// LabelNames returns all the unique label names present in the block in sorted order.
	LabelNames() ([]string, error)

	// Close releases the resources of the Querier.
	Close() error
}

// Series exposes a single time series.
type Series interface {
	// Labels returns the complete set of labels identifying the series.
	Labels() labels.Labels

	// Iterator returns a new iterator of the data of the series.
	Iterator() SeriesIterator
}

// querier aggregates querying results from time blocks within
// a single partition.
type querier struct {
	blocks []Querier
}

func (q *querier) LabelValues(n string) ([]string, error) {
	return q.lvals(q.blocks, n)
}

// LabelNames returns all the unique label names present querier blocks.
func (q *querier) LabelNames() ([]string, error) {
	labelNamesMap := make(map[string]struct{})
	for _, b := range q.blocks {
		names, err := b.LabelNames()
		if err != nil {
			return nil, errors.Wrap(err, "LabelNames() from Querier")
		}
		for _, name := range names {
			labelNamesMap[name] = struct{}{}
		}
	}

	labelNames := make([]string, 0, len(labelNamesMap))
	for name := range labelNamesMap {
		labelNames = append(labelNames, name)
	}
	sort.Strings(labelNames)

	return labelNames, nil
}

func (q *querier) lvals(qs []Querier, n string) ([]string, error) {
	if len(qs) == 0 {
		return nil, nil
	}
	if len(qs) == 1 {
		return qs[0].LabelValues(n)
	}
	l := len(qs) / 2
	s1, err := q.lvals(qs[:l], n)
	if err != nil {
		return nil, err
	}
	s2, err := q.lvals(qs[l:], n)
	if err != nil {
		return nil, err
	}
	return mergeStrings(s1, s2), nil
}

func (q *querier) LabelValuesFor(string, labels.Label) ([]string, error) {
	return nil, fmt.Errorf("not implemented")
}

func (q *querier) Select(ms ...labels.Matcher) (SeriesSet, error) {
	return q.sel(q.blocks, ms)
}

func (q *querier) sel(qs []Querier, ms []labels.Matcher) (SeriesSet, error) {
	if len(qs) == 0 {
		return EmptySeriesSet(), nil
	}
	if len(qs) == 1 {
		return qs[0].Select(ms...)
	}
	l := len(qs) / 2

	a, err := q.sel(qs[:l], ms)
	if err != nil {
		return nil, err
	}
	b, err := q.sel(qs[l:], ms)
	if err != nil {
		return nil, err
	}
	return newMergedSeriesSet(a, b), nil
}

func (q *querier) Close() error {
	var merr tsdb_errors.MultiError

	for _, bq := range q.blocks {
		merr.Add(bq.Close())
	}
	return merr.Err()
}

<<<<<<< HEAD
=======
// verticalQuerier aggregates querying results from time blocks within
// a single partition. The block time ranges can be overlapping.
type verticalQuerier struct {
	querier
}

func (q *verticalQuerier) Select(ms ...labels.Matcher) (SeriesSet, error) {
	return q.sel(q.blocks, ms)
}

func (q *verticalQuerier) sel(qs []Querier, ms []labels.Matcher) (SeriesSet, error) {
	if len(qs) == 0 {
		return EmptySeriesSet(), nil
	}
	if len(qs) == 1 {
		return qs[0].Select(ms...)
	}
	l := len(qs) / 2

	a, err := q.sel(qs[:l], ms)
	if err != nil {
		return nil, err
	}
	b, err := q.sel(qs[l:], ms)
	if err != nil {
		return nil, err
	}
	return newMergedVerticalSeriesSet(a, b), nil
}

>>>>>>> e1ab5495
// NewBlockQuerier returns a querier against the reader.
func NewBlockQuerier(b BlockReader, mint, maxt int64) (Querier, error) {
	indexr, err := b.Index()
	if err != nil {
		return nil, errors.Wrapf(err, "open index reader")
	}
	chunkr, err := b.Chunks()
	if err != nil {
		indexr.Close()
		return nil, errors.Wrapf(err, "open chunk reader")
	}
	tombsr, err := b.Tombstones()
	if err != nil {
		indexr.Close()
		chunkr.Close()
		return nil, errors.Wrapf(err, "open tombstone reader")
	}
	return &blockQuerier{
		mint:       mint,
		maxt:       maxt,
		index:      indexr,
		chunks:     chunkr,
		tombstones: tombsr,
	}, nil
}

// blockQuerier provides querying access to a single block database.
type blockQuerier struct {
	index      IndexReader
	chunks     ChunkReader
	tombstones TombstoneReader

	closed bool

	mint, maxt int64
}

func (q *blockQuerier) Select(ms ...labels.Matcher) (SeriesSet, error) {
	base, err := LookupChunkSeries(q.index, q.tombstones, ms...)
	if err != nil {
		return nil, err
	}
	return &blockSeriesSet{
		set: &populatedChunkSeries{
			set:    base,
			chunks: q.chunks,
			mint:   q.mint,
			maxt:   q.maxt,
		},

		mint: q.mint,
		maxt: q.maxt,
	}, nil
}

func (q *blockQuerier) LabelValues(name string) ([]string, error) {
	tpls, err := q.index.LabelValues(name)
	if err != nil {
		return nil, err
	}
	res := make([]string, 0, tpls.Len())

	for i := 0; i < tpls.Len(); i++ {
		vals, err := tpls.At(i)
		if err != nil {
			return nil, err
		}
		res = append(res, vals[0])
	}
	return res, nil
}

func (q *blockQuerier) LabelNames() ([]string, error) {
	return q.index.LabelNames()
}

func (q *blockQuerier) LabelValuesFor(string, labels.Label) ([]string, error) {
	return nil, fmt.Errorf("not implemented")
}

func (q *blockQuerier) Close() error {
	if q.closed {
		return errors.New("block querier already closed")
	}

	var merr tsdb_errors.MultiError
	merr.Add(q.index.Close())
	merr.Add(q.chunks.Close())
	merr.Add(q.tombstones.Close())
	q.closed = true
	return merr.Err()
}

// PostingsForMatchers assembles a single postings iterator against the index reader
// based on the given matchers.
func PostingsForMatchers(ix IndexReader, ms ...labels.Matcher) (index.Postings, error) {
	var its, notIts []index.Postings
	// See which label must be non-empty.
	labelMustBeSet := make(map[string]bool, len(ms))
	for _, m := range ms {
		if !m.Matches("") {
			labelMustBeSet[m.Name()] = true
		}
	}

	for _, m := range ms {
		matchesEmpty := m.Matches("")
		if labelMustBeSet[m.Name()] || !matchesEmpty {
			// If this matcher must be non-empty, we can be smarter.
			nm, isNot := m.(*labels.NotMatcher)
			if isNot && matchesEmpty { // l!="foo"
				// If the label can't be empty and is a Not and the inner matcher
				// doesn't match empty, then subtract it out at the end.
				it, err := postingsForMatcher(ix, nm.Matcher)
				if err != nil {
					return nil, err
				}
				notIts = append(notIts, it)
			} else if isNot && !matchesEmpty { // l!=""
				// If the label can't be empty and is a Not, but the inner matcher can
				// be empty we need to use inversePostingsForMatcher.
				it, err := inversePostingsForMatcher(ix, nm.Matcher)
				if err != nil {
					return nil, err
				}
				its = append(its, it)
			} else { // l="a"
				// Non-Not matcher, use normal postingsForMatcher.
				it, err := postingsForMatcher(ix, m)
				if err != nil {
					return nil, err
				}
				its = append(its, it)
			}
		} else { // l=""
			// If the matchers for a labelname selects an empty value, it selects all
			// the series which don't have the label name set too. See:
			// https://github.com/prometheus/prometheus/issues/3575 and
			// https://github.com/prometheus/prometheus/pull/3578#issuecomment-351653555
			it, err := inversePostingsForMatcher(ix, m)
			if err != nil {
				return nil, err
			}
			notIts = append(notIts, it)
		}
	}

	// If there's nothing to subtract from, add in everything and remove the notIts later.
	if len(its) == 0 && len(notIts) != 0 {
		allPostings, err := ix.Postings(index.AllPostingsKey())
		if err != nil {
			return nil, err
		}
		its = append(its, allPostings)
	}

	it := index.Intersect(its...)

	for _, n := range notIts {
		if _, ok := n.(*index.ListPostings); !ok {
			// Best to pre-calculate the merged lists via next rather than have a ton
			// of seeks in Without.
			pl, err := index.ExpandPostings(n)
			if err != nil {
				return nil, err
			}
			n = index.NewListPostings(pl)
		}
		it = index.Without(it, n)
	}

	return ix.SortedPostings(it), nil
}

func postingsForMatcher(ix IndexReader, m labels.Matcher) (index.Postings, error) {
<<<<<<< HEAD
	// If the matcher selects an empty value, it selects all the series which don't
	// have the label name set too. See: https://github.com/prometheus/prometheus/issues/3575
	// and https://github.com/prometheus/prometheus/pull/3578#issuecomment-351653555
	if m.Matches("") {
		return postingsForUnsetLabelMatcher(ix, m)
	}
=======
	// This method will not return postings for missing labels.
>>>>>>> e1ab5495

	// Fast-path for equal matching.
	if em, ok := m.(*labels.EqualMatcher); ok {
		return ix.Postings(em.Name(), em.Value())
	}

	tpls, err := ix.LabelValues(m.Name())
	if err != nil {
		return nil, err
	}

	var res []string
	for i := 0; i < tpls.Len(); i++ {
		vals, err := tpls.At(i)
		if err != nil {
			return nil, err
		}
		if m.Matches(vals[0]) {
			res = append(res, vals[0])
		}
	}

	if len(res) == 0 {
		return index.EmptyPostings(), nil
	}

	var rit []index.Postings

	for _, v := range res {
		it, err := ix.Postings(m.Name(), v)
		if err != nil {
			return nil, err
		}
		rit = append(rit, it)
	}

	return index.Merge(rit...), nil
}

// inversePostingsForMatcher eeturns the postings for the series with the label name set but not matching the matcher.
func inversePostingsForMatcher(ix IndexReader, m labels.Matcher) (index.Postings, error) {
	tpls, err := ix.LabelValues(m.Name())
	if err != nil {
		return nil, err
	}

	var res []string
	for i := 0; i < tpls.Len(); i++ {
		vals, err := tpls.At(i)
		if err != nil {
			return nil, err
		}

		if !m.Matches(vals[0]) {
			res = append(res, vals[0])
		}
	}

	var rit []index.Postings
	for _, v := range res {
		it, err := ix.Postings(m.Name(), v)
		if err != nil {
			return nil, err
		}

		rit = append(rit, it)
	}

	return index.Merge(rit...), nil
}

func mergeStrings(a, b []string) []string {
	maxl := len(a)
	if len(b) > len(a) {
		maxl = len(b)
	}
	res := make([]string, 0, maxl*10/9)

	for len(a) > 0 && len(b) > 0 {
		d := strings.Compare(a[0], b[0])

		if d == 0 {
			res = append(res, a[0])
			a, b = a[1:], b[1:]
		} else if d < 0 {
			res = append(res, a[0])
			a = a[1:]
		} else if d > 0 {
			res = append(res, b[0])
			b = b[1:]
		}
	}

	// Append all remaining elements.
	res = append(res, a...)
	res = append(res, b...)
	return res
}

// SeriesSet contains a set of series.
type SeriesSet interface {
	Next() bool
	At() Series
	Err() error
}

var emptySeriesSet = errSeriesSet{}

// EmptySeriesSet returns a series set that's always empty.
func EmptySeriesSet() SeriesSet {
	return emptySeriesSet
}

// mergedSeriesSet takes two series sets as a single series set. The input series sets
// must be sorted and sequential in time, i.e. if they have the same label set,
// the datapoints of a must be before the datapoints of b.
type mergedSeriesSet struct {
	a, b SeriesSet

	cur          Series
	adone, bdone bool
}

// NewMergedSeriesSet takes two series sets as a single series set. The input series sets
// must be sorted and sequential in time, i.e. if they have the same label set,
// the datapoints of a must be before the datapoints of b.
func NewMergedSeriesSet(a, b SeriesSet) SeriesSet {
	return newMergedSeriesSet(a, b)
}

func newMergedSeriesSet(a, b SeriesSet) *mergedSeriesSet {
	s := &mergedSeriesSet{a: a, b: b}
	// Initialize first elements of both sets as Next() needs
	// one element look-ahead.
	s.adone = !s.a.Next()
	s.bdone = !s.b.Next()

	return s
}

func (s *mergedSeriesSet) At() Series {
	return s.cur
}

func (s *mergedSeriesSet) Err() error {
	if s.a.Err() != nil {
		return s.a.Err()
	}
	return s.b.Err()
}

func (s *mergedSeriesSet) compare() int {
	if s.adone {
		return 1
	}
	if s.bdone {
		return -1
	}
	return labels.Compare(s.a.At().Labels(), s.b.At().Labels())
}

func (s *mergedSeriesSet) Next() bool {
	if s.adone && s.bdone || s.Err() != nil {
		return false
	}

	d := s.compare()

	// Both sets contain the current series. Chain them into a single one.
	if d > 0 {
		s.cur = s.b.At()
		s.bdone = !s.b.Next()
	} else if d < 0 {
		s.cur = s.a.At()
		s.adone = !s.a.Next()
	} else {
		s.cur = &chainedSeries{series: []Series{s.a.At(), s.b.At()}}
		s.adone = !s.a.Next()
		s.bdone = !s.b.Next()
	}
	return true
}

type mergedVerticalSeriesSet struct {
	a, b         SeriesSet
	cur          Series
	adone, bdone bool
}

// NewMergedVerticalSeriesSet takes two series sets as a single series set.
// The input series sets must be sorted and
// the time ranges of the series can be overlapping.
func NewMergedVerticalSeriesSet(a, b SeriesSet) SeriesSet {
	return newMergedVerticalSeriesSet(a, b)
}

func newMergedVerticalSeriesSet(a, b SeriesSet) *mergedVerticalSeriesSet {
	s := &mergedVerticalSeriesSet{a: a, b: b}
	// Initialize first elements of both sets as Next() needs
	// one element look-ahead.
	s.adone = !s.a.Next()
	s.bdone = !s.b.Next()

	return s
}

func (s *mergedVerticalSeriesSet) At() Series {
	return s.cur
}

func (s *mergedVerticalSeriesSet) Err() error {
	if s.a.Err() != nil {
		return s.a.Err()
	}
	return s.b.Err()
}

func (s *mergedVerticalSeriesSet) compare() int {
	if s.adone {
		return 1
	}
	if s.bdone {
		return -1
	}
	return labels.Compare(s.a.At().Labels(), s.b.At().Labels())
}

func (s *mergedVerticalSeriesSet) Next() bool {
	if s.adone && s.bdone || s.Err() != nil {
		return false
	}

	d := s.compare()

	// Both sets contain the current series. Chain them into a single one.
	if d > 0 {
		s.cur = s.b.At()
		s.bdone = !s.b.Next()
	} else if d < 0 {
		s.cur = s.a.At()
		s.adone = !s.a.Next()
	} else {
		s.cur = &verticalChainedSeries{series: []Series{s.a.At(), s.b.At()}}
		s.adone = !s.a.Next()
		s.bdone = !s.b.Next()
	}
	return true
}

// ChunkSeriesSet exposes the chunks and intervals of a series instead of the
// actual series itself.
type ChunkSeriesSet interface {
	Next() bool
	At() (labels.Labels, []chunks.Meta, Intervals)
	Err() error
}

// baseChunkSeries loads the label set and chunk references for a postings
// list from an index. It filters out series that have labels set that should be unset.
type baseChunkSeries struct {
	p          index.Postings
	index      IndexReader
	tombstones TombstoneReader

	lset      labels.Labels
	chks      []chunks.Meta
	intervals Intervals
	err       error
}

// LookupChunkSeries retrieves all series for the given matchers and returns a ChunkSeriesSet
// over them. It drops chunks based on tombstones in the given reader.
func LookupChunkSeries(ir IndexReader, tr TombstoneReader, ms ...labels.Matcher) (ChunkSeriesSet, error) {
	if tr == nil {
<<<<<<< HEAD
		tr = NewMemTombstones()
=======
		tr = newMemTombstones()
>>>>>>> e1ab5495
	}
	p, err := PostingsForMatchers(ir, ms...)
	if err != nil {
		return nil, err
	}
	return &baseChunkSeries{
		p:          p,
		index:      ir,
		tombstones: tr,
	}, nil
}

func (s *baseChunkSeries) At() (labels.Labels, []chunks.Meta, Intervals) {
	return s.lset, s.chks, s.intervals
}

func (s *baseChunkSeries) Err() error { return s.err }

func (s *baseChunkSeries) Next() bool {
	var (
		lset     = make(labels.Labels, len(s.lset))
		chkMetas = make([]chunks.Meta, len(s.chks))
		err      error
	)

	for s.p.Next() {
		ref := s.p.At()
		if err := s.index.Series(ref, &lset, &chkMetas); err != nil {
			// Postings may be stale. Skip if no underlying series exists.
			if errors.Cause(err) == ErrNotFound {
				continue
			}
			s.err = err
			return false
		}

		s.lset = lset
		s.chks = chkMetas
		s.intervals, err = s.tombstones.Get(s.p.At())
		if err != nil {
			s.err = errors.Wrap(err, "get tombstones")
			return false
		}

		if len(s.intervals) > 0 {
			// Only those chunks that are not entirely deleted.
			chks := make([]chunks.Meta, 0, len(s.chks))
			for _, chk := range s.chks {
				if !(Interval{chk.MinTime, chk.MaxTime}.isSubrange(s.intervals)) {
					chks = append(chks, chk)
				}
			}

			s.chks = chks
		}

		return true
	}
	if err := s.p.Err(); err != nil {
		s.err = err
	}
	return false
}

// populatedChunkSeries loads chunk data from a store for a set of series
// with known chunk references. It filters out chunks that do not fit the
// given time range.
type populatedChunkSeries struct {
	set        ChunkSeriesSet
	chunks     ChunkReader
	mint, maxt int64

	err       error
	chks      []chunks.Meta
	lset      labels.Labels
	intervals Intervals
}

func (s *populatedChunkSeries) At() (labels.Labels, []chunks.Meta, Intervals) {
	return s.lset, s.chks, s.intervals
}

func (s *populatedChunkSeries) Err() error { return s.err }

func (s *populatedChunkSeries) Next() bool {
	for s.set.Next() {
		lset, chks, dranges := s.set.At()

		for len(chks) > 0 {
			if chks[0].MaxTime >= s.mint {
				break
			}
			chks = chks[1:]
		}

		// This is to delete in place while iterating.
		for i, rlen := 0, len(chks); i < rlen; i++ {
			j := i - (rlen - len(chks))
			c := &chks[j]

			// Break out at the first chunk that has no overlap with mint, maxt.
			if c.MinTime > s.maxt {
				chks = chks[:j]
				break
			}

			c.Chunk, s.err = s.chunks.Chunk(c.Ref)
			if s.err != nil {
				// This means that the chunk has be garbage collected. Remove it from the list.
				if s.err == ErrNotFound {
					s.err = nil
					// Delete in-place.
					s.chks = append(chks[:j], chks[j+1:]...)
				}
				return false
			}
		}

		if len(chks) == 0 {
			continue
		}

		s.lset = lset
		s.chks = chks
		s.intervals = dranges

		return true
	}
	if err := s.set.Err(); err != nil {
		s.err = err
	}
	return false
}

// blockSeriesSet is a set of series from an inverted index query.
type blockSeriesSet struct {
	set ChunkSeriesSet
	err error
	cur Series

	mint, maxt int64
}

func (s *blockSeriesSet) Next() bool {
	for s.set.Next() {
		lset, chunks, dranges := s.set.At()
		s.cur = &chunkSeries{
			labels: lset,
			chunks: chunks,
			mint:   s.mint,
			maxt:   s.maxt,

			intervals: dranges,
		}
		return true
	}
	if s.set.Err() != nil {
		s.err = s.set.Err()
	}
	return false
}

func (s *blockSeriesSet) At() Series { return s.cur }
func (s *blockSeriesSet) Err() error { return s.err }

// chunkSeries is a series that is backed by a sequence of chunks holding
// time series data.
type chunkSeries struct {
	labels labels.Labels
	chunks []chunks.Meta // in-order chunk refs

	mint, maxt int64

	intervals Intervals
}

func (s *chunkSeries) Labels() labels.Labels {
	return s.labels
}

func (s *chunkSeries) Iterator() SeriesIterator {
	return newChunkSeriesIterator(s.chunks, s.intervals, s.mint, s.maxt)
}

// SeriesIterator iterates over the data of a time series.
type SeriesIterator interface {
	// Seek advances the iterator forward to the given timestamp.
	// If there's no value exactly at t, it advances to the first value
	// after t.
	Seek(t int64) bool
	// At returns the current timestamp/value pair.
	At() (t int64, v float64)
	// Next advances the iterator by one.
	Next() bool
	// Err returns the current error.
	Err() error
}

// chainedSeries implements a series for a list of time-sorted series.
// They all must have the same labels.
type chainedSeries struct {
	series []Series
}

func (s *chainedSeries) Labels() labels.Labels {
	return s.series[0].Labels()
}

func (s *chainedSeries) Iterator() SeriesIterator {
	return newChainedSeriesIterator(s.series...)
}

// chainedSeriesIterator implements a series iterater over a list
// of time-sorted, non-overlapping iterators.
type chainedSeriesIterator struct {
	series []Series // series in time order

	i   int
	cur SeriesIterator
}

func newChainedSeriesIterator(s ...Series) *chainedSeriesIterator {
	return &chainedSeriesIterator{
		series: s,
		i:      0,
		cur:    s[0].Iterator(),
	}
}

func (it *chainedSeriesIterator) Seek(t int64) bool {
	// We just scan the chained series sequentially as they are already
	// pre-selected by relevant time and should be accessed sequentially anyway.
	for i, s := range it.series[it.i:] {
		cur := s.Iterator()
		if !cur.Seek(t) {
			continue
		}
		it.cur = cur
		it.i += i
		return true
	}
	return false
}

func (it *chainedSeriesIterator) Next() bool {
	if it.cur.Next() {
		return true
	}
	if err := it.cur.Err(); err != nil {
		return false
	}
	if it.i == len(it.series)-1 {
		return false
	}

	it.i++
	it.cur = it.series[it.i].Iterator()

	return it.Next()
}

func (it *chainedSeriesIterator) At() (t int64, v float64) {
	return it.cur.At()
}

func (it *chainedSeriesIterator) Err() error {
	return it.cur.Err()
}

// verticalChainedSeries implements a series for a list of time-sorted, time-overlapping series.
// They all must have the same labels.
type verticalChainedSeries struct {
	series []Series
}

func (s *verticalChainedSeries) Labels() labels.Labels {
	return s.series[0].Labels()
}

func (s *verticalChainedSeries) Iterator() SeriesIterator {
	return newVerticalMergeSeriesIterator(s.series...)
}

// verticalMergeSeriesIterator implements a series iterater over a list
// of time-sorted, time-overlapping iterators.
type verticalMergeSeriesIterator struct {
	a, b                  SeriesIterator
	aok, bok, initialized bool

	curT int64
	curV float64
}

func newVerticalMergeSeriesIterator(s ...Series) SeriesIterator {
	if len(s) == 1 {
		return s[0].Iterator()
	} else if len(s) == 2 {
		return &verticalMergeSeriesIterator{
			a: s[0].Iterator(),
			b: s[1].Iterator(),
		}
	}
	return &verticalMergeSeriesIterator{
		a: s[0].Iterator(),
		b: newVerticalMergeSeriesIterator(s[1:]...),
	}
}

func (it *verticalMergeSeriesIterator) Seek(t int64) bool {
	it.aok, it.bok = it.a.Seek(t), it.b.Seek(t)
	it.initialized = true
	return it.Next()
}

func (it *verticalMergeSeriesIterator) Next() bool {
	if !it.initialized {
		it.aok = it.a.Next()
		it.bok = it.b.Next()
		it.initialized = true
	}

	if !it.aok && !it.bok {
		return false
	}

	if !it.aok {
		it.curT, it.curV = it.b.At()
		it.bok = it.b.Next()
		return true
	}
	if !it.bok {
		it.curT, it.curV = it.a.At()
		it.aok = it.a.Next()
		return true
	}

	acurT, acurV := it.a.At()
	bcurT, bcurV := it.b.At()
	if acurT < bcurT {
		it.curT, it.curV = acurT, acurV
		it.aok = it.a.Next()
	} else if acurT > bcurT {
		it.curT, it.curV = bcurT, bcurV
		it.bok = it.b.Next()
	} else {
		it.curT, it.curV = bcurT, bcurV
		it.aok = it.a.Next()
		it.bok = it.b.Next()
	}
	return true
}

func (it *verticalMergeSeriesIterator) At() (t int64, v float64) {
	return it.curT, it.curV
}

func (it *verticalMergeSeriesIterator) Err() error {
	if it.a.Err() != nil {
		return it.a.Err()
	}
	return it.b.Err()
}

// chunkSeriesIterator implements a series iterator on top
// of a list of time-sorted, non-overlapping chunks.
type chunkSeriesIterator struct {
	chunks []chunks.Meta

	i   int
	cur chunkenc.Iterator

	maxt, mint int64

	intervals Intervals
}

func newChunkSeriesIterator(cs []chunks.Meta, dranges Intervals, mint, maxt int64) *chunkSeriesIterator {
	it := cs[0].Chunk.Iterator()

	if len(dranges) > 0 {
		it = &deletedIterator{it: it, intervals: dranges}
	}
	return &chunkSeriesIterator{
		chunks: cs,
		i:      0,
		cur:    it,

		mint: mint,
		maxt: maxt,

		intervals: dranges,
	}
}

func (it *chunkSeriesIterator) Seek(t int64) (ok bool) {
	if t > it.maxt {
		return false
	}

	// Seek to the first valid value after t.
	if t < it.mint {
		t = it.mint
	}

	for ; it.chunks[it.i].MaxTime < t; it.i++ {
		if it.i == len(it.chunks)-1 {
			return false
		}
	}

	it.cur = it.chunks[it.i].Chunk.Iterator()
	if len(it.intervals) > 0 {
		it.cur = &deletedIterator{it: it.cur, intervals: it.intervals}
	}

	for it.cur.Next() {
		t0, _ := it.cur.At()
		if t0 >= t {
			return true
		}
	}
	return false
}

func (it *chunkSeriesIterator) At() (t int64, v float64) {
	return it.cur.At()
}

func (it *chunkSeriesIterator) Next() bool {
	if it.cur.Next() {
		t, _ := it.cur.At()

		if t < it.mint {
			if !it.Seek(it.mint) {
				return false
			}
			t, _ = it.At()

			return t <= it.maxt
		}
		if t > it.maxt {
			return false
		}
		return true
	}
	if err := it.cur.Err(); err != nil {
		return false
	}
	if it.i == len(it.chunks)-1 {
		return false
	}

	it.i++
	it.cur = it.chunks[it.i].Chunk.Iterator()
	if len(it.intervals) > 0 {
		it.cur = &deletedIterator{it: it.cur, intervals: it.intervals}
	}

	return it.Next()
}

func (it *chunkSeriesIterator) Err() error {
	return it.cur.Err()
}

// deletedIterator wraps an Iterator and makes sure any deleted metrics are not
// returned.
type deletedIterator struct {
	it chunkenc.Iterator

	intervals Intervals
}

func (it *deletedIterator) At() (int64, float64) {
	return it.it.At()
}

func (it *deletedIterator) Next() bool {
Outer:
	for it.it.Next() {
		ts, _ := it.it.At()

		for _, tr := range it.intervals {
			if tr.inBounds(ts) {
				continue Outer
			}

			if ts > tr.Maxt {
				it.intervals = it.intervals[1:]
				continue
			}

			return true
		}

		return true
	}

	return false
}

func (it *deletedIterator) Err() error {
	return it.it.Err()
}

type errSeriesSet struct {
	err error
}

func (s errSeriesSet) Next() bool { return false }
func (s errSeriesSet) At() Series { return nil }
func (s errSeriesSet) Err() error { return s.err }<|MERGE_RESOLUTION|>--- conflicted
+++ resolved
@@ -143,8 +143,6 @@
 	return merr.Err()
 }
 
-<<<<<<< HEAD
-=======
 // verticalQuerier aggregates querying results from time blocks within
 // a single partition. The block time ranges can be overlapping.
 type verticalQuerier struct {
@@ -175,7 +173,6 @@
 	return newMergedVerticalSeriesSet(a, b), nil
 }
 
->>>>>>> e1ab5495
 // NewBlockQuerier returns a querier against the reader.
 func NewBlockQuerier(b BlockReader, mint, maxt int64) (Querier, error) {
 	indexr, err := b.Index()
@@ -351,16 +348,7 @@
 }
 
 func postingsForMatcher(ix IndexReader, m labels.Matcher) (index.Postings, error) {
-<<<<<<< HEAD
-	// If the matcher selects an empty value, it selects all the series which don't
-	// have the label name set too. See: https://github.com/prometheus/prometheus/issues/3575
-	// and https://github.com/prometheus/prometheus/pull/3578#issuecomment-351653555
-	if m.Matches("") {
-		return postingsForUnsetLabelMatcher(ix, m)
-	}
-=======
 	// This method will not return postings for missing labels.
->>>>>>> e1ab5495
 
 	// Fast-path for equal matching.
 	if em, ok := m.(*labels.EqualMatcher); ok {
@@ -635,11 +623,7 @@
 // over them. It drops chunks based on tombstones in the given reader.
 func LookupChunkSeries(ir IndexReader, tr TombstoneReader, ms ...labels.Matcher) (ChunkSeriesSet, error) {
 	if tr == nil {
-<<<<<<< HEAD
-		tr = NewMemTombstones()
-=======
 		tr = newMemTombstones()
->>>>>>> e1ab5495
 	}
 	p, err := PostingsForMatchers(ir, ms...)
 	if err != nil {
